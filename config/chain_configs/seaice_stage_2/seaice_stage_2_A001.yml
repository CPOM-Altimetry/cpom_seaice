--- conflicted
+++ resolved
@@ -32,15 +32,9 @@
   min_longitude: 0.00 # minimum longitude in degs E
   max_longitude: 360.00 # maximum longitude in deg E
   output_projection: epsg:3413 # projection used within chain
-<<<<<<< HEAD
   aux_file_path: ${HOME}/sea_ice_processor/aux_files/
-  grid_nlons: 360
-  grid_nlats: 250
-=======
-  aux_file_path: /home/jgnq4/Documents/sea_ice_processor/aux_files
   grid_nlons: 720
   grid_nlats: 500
->>>>>>> be80c794
 
 alg_add_mss:
   mss_file: ${CPDATA_DIR}/MODELS/MSS/UCL01/CryosatMSS-arco-2yr-140821.txt
