# CPOM sea ice chain settings

# Set breakpoint file directory
breakpoint_files:
  default_dir: /tmp
  
# Default locations for log files
log_files:
  append_year_month_to_logname: true  # if chain is run for specific month and year, use <logtype>_MMYYYY.log
                                      # or <logtype>_YYYY.log (if only year specified) 
  errors: ${SI_LOG_DIR}/errors.log    # or errors_MMYYYY.log
  info:   ${SI_LOG_DIR}/info.log
  debug:  ${SI_LOG_DIR}/debug.log

# CS2 instrument parameters
instrument:
  num_range_bins_lrm: 128
  # etc

# Geophysical parameters
geophysical:
  earth_semi_major: 6378137.0
  eccentricity: 0.08181919078479198
  speed_light_vacuum: 299792458.0
  speed_light_snow:   240000000.0 #2.4e8

# Algorithm configuration settings

shared: # Shared config parameters for multiple algorithms to use
  min_latitude: 30.00 # minimum latitude in degs N
  max_latitude: 90.00 # maximum latitude in deg N
  min_longitude: 0.00 # minimum longitude in degs E
  max_longitude: 360.00 # maximum longitude in deg E
  output_projection: epsg:3413 # projection used within chain
  aux_file_path: /home/jgnq4/Documents/sea_ice_processor/aux_files
  grid_nlons: 360
  grid_nlats: 250

alg_add_mss:
  mss_file: /home/jgnq4/Documents/sea_ice_processor/test_files/aux_files/CS2_MSS_north.sav
  mss_buffer: 0.2
  input_projection: epsg:4326

alg_add_si_type:
  type_file_dir: /home/jgnq4/Documents/sea_ice_processor/test_files/aux_files
  input_projection: epsg:4326

alg_sla_calculations:
  clip_value: 3.0
  sample_limit: 20.0
  track_limit: 0.5
  window_range: 100 # range limit between floes and leads in either direction in km
  distance_projection: WGS84 # projection used to calculate distance between lat/lon pairs while interpolating

alg_fbd_calculations:
  fb_min: -0.3
  fb_max: 3.0

alg_thk_calculations:
  rho_fyi: 916.7
  rho_myi: 882.0
  rho_sea: 1023.9

<<<<<<< HEAD
alg_add_ice_extent:
  conc_threshold: 15.0
  input_projection: epsg:4326

=======
alg_add_cell_area:
  input_projection: epsg:4326

alg_add_ocean_frac:
  input_projection: epsg:4326

alg_add_region_mask:
  mask_number: 1
>>>>>>> 6b2d6b63

# Resource Locators<|MERGE_RESOLUTION|>--- conflicted
+++ resolved
@@ -60,13 +60,11 @@
   rho_fyi: 916.7
   rho_myi: 882.0
   rho_sea: 1023.9
-
-<<<<<<< HEAD
+  
 alg_add_ice_extent:
   conc_threshold: 15.0
   input_projection: epsg:4326
-
-=======
+  
 alg_add_cell_area:
   input_projection: epsg:4326
 
@@ -75,6 +73,5 @@
 
 alg_add_region_mask:
   mask_number: 1
->>>>>>> 6b2d6b63
 
 # Resource Locators