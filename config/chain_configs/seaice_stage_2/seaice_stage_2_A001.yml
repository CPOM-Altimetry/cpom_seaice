# CPOM sea ice chain settings

# Set breakpoint file directory
breakpoint_files:
  default_dir: /tmp
  
# Default locations for log files
log_files:
  append_year_month_to_logname: true  # if chain is run for specific month and year, use <logtype>_MMYYYY.log
                                      # or <logtype>_YYYY.log (if only year specified) 
  errors: ${SI_LOG_DIR}/errors.log    # or errors_MMYYYY.log
  info:   ${SI_LOG_DIR}/info.log
  debug:  ${SI_LOG_DIR}/debug.log

# CS2 instrument parameters
instrument:
  num_range_bins_lrm: 128
  # etc

# Geophysical parameters
geophysical:
  earth_semi_major: 6378137.0
  eccentricity: 0.08181919078479198
  speed_light_vacuum: 299792458.0
  speed_light_snow:   240000000.0 #2.4e8

# Algorithm configuration settings

shared: # Shared config parameters for multiple algorithms to use
  min_latitude: 30.00 # minimum latitude in degs N
  max_latitude: 90.00 # maximum latitude in deg N
  min_longitude: 0.00 # minimum longitude in degs E
  max_longitude: 360.00 # maximum longitude in deg E
  output_projection: epsg:3413 # projection used within chain
<<<<<<< HEAD
=======
  aux_file_path: /home/jgnq4/Documents/sea_ice_processor/aux_files
>>>>>>> b6d6a630
  grid_nlons: 360
  grid_nlats: 250

alg_add_mss:
  mss_file: /home/jgnq4/Documents/sea_ice_processor/andy_aux_files/mss/CryosatMSS-arco-2yr-140821.txt
  mss_buffer: 0.2
  input_projection: epsg:4326

alg_add_si_type:
  type_file_dir: /home/jgnq4/Documents/sea_ice_processor/test_files/aux_files
  input_projection: epsg:4326

alg_sla_calculations:
  clip_value: 3.0
  sample_limit: 20.0
  track_limit: 0.5
  window_range: 100 # range limit between floes and leads in either direction in km
  distance_projection: WGS84 # projection used to calculate distance between lat/lon pairs while interpolating

alg_fbd_calculations:
  fb_min: -0.3
  fb_max: 3.0

alg_thk_calculations:
  rho_fyi: 916.7
  rho_myi: 882.0
  rho_sea: 1023.9
  
alg_add_ice_extent:
  conc_threshold: 15.0
  input_projection: epsg:4326
  
alg_add_cell_area:
  input_projection: epsg:4326

alg_add_ocean_frac:
  input_projection: epsg:4326

alg_add_region_mask:
  mask_number: 1

# Resource Locators<|MERGE_RESOLUTION|>--- conflicted
+++ resolved
@@ -32,10 +32,7 @@
   min_longitude: 0.00 # minimum longitude in degs E
   max_longitude: 360.00 # maximum longitude in deg E
   output_projection: epsg:3413 # projection used within chain
-<<<<<<< HEAD
-=======
   aux_file_path: /home/jgnq4/Documents/sea_ice_processor/aux_files
->>>>>>> b6d6a630
   grid_nlons: 360
   grid_nlats: 250
 
