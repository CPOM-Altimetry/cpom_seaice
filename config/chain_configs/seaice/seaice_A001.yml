--- conflicted
+++ resolved
@@ -68,17 +68,15 @@
 alg_giles_retrack:
   max_iterations: 3000
 
-<<<<<<< HEAD
+alg_add_si_conc:
+  conc_file_dir: /home/jgnq4/Documents/sea_ice_processor/test_files/
+  input_projection: epsg:4326
+  output_projection: epsg:3413
+
 alg_elev_calculations:
   speed_of_light: 299792458
   bin_width: 0.2342
   nom_bin_sar: 128
   nom_bin_sir: 512
-=======
-alg_add_si_conc:
-  conc_file_dir: /home/jgnq4/Documents/sea_ice_processor/test_files/
-  input_projection: epsg:4326
-  output_projection: epsg:3413
->>>>>>> c205d58c
 
 # Resource Locators
