"""pytest for algorithm
   clev2er.algorithms.seaice.alg_ingest_cs2.py
"""

import logging
import os
from pathlib import Path
from typing import Any, Dict

from netCDF4 import Dataset  # pylint:disable=no-name-in-module

from clev2er.algorithms.seaice.alg_ingest_cs2 import Algorithm
from clev2er.utils.config.load_config_settings import load_config_files

logger = logging.getLogger(__name__)


def test_alg_ingest_cs2() -> None:
    """test alg_ingest_cs2.py
    Load an SAR and an SARIn files
    run Algorithm.process() on each
    test that the files return (True, "")
    check if arrays were loaded into shared_dict
    check if arrays are all the same length
    """

    ingested_fields = [
        "sat_lat",
        "sat_lon",
        "measurement_time",
        "sat_altitude",
        "window_delay",
        "waveform",
        "waveform_ssd",
        "dry_trop_correction",
        "wet_trop_correction",
        "inv_baro_correction",
        "iono_correction",
        "ocean_tide",
        "long_period_tide",
        "loading_tide",
        "earth_tide",
        "pole_tide",
        "surface_type",
    ]

    base_dir = Path(os.environ["CLEV2ER_BASE_DIR"])
    assert base_dir is not None

    # load config
    config, _, _, _, _ = load_config_files("seaice")

    # Set to Sequential Processing
    config["chain"]["use_multi_processing"] = False

    # Initialise the Algorithm
    try:
        thisalg = Algorithm(config, logger)  # no config used for this alg
    except KeyError as exc:
        assert False, f"Could not initialize algorithm {exc}"

<<<<<<< HEAD
    # TESTING WITH SAR FILE

=======
    # ========================================================================================
>>>>>>> 0e08f4e2
    logger.info("Testing SAR file:")

    # load SAR file

    l1b_sar_file = list(
        (base_dir / "testdata" / "cs2" / "l1bfiles" / "arctic" / "sar").glob("*.nc")
    )[0]
    try:
        l1b = Dataset(l1b_sar_file)
        logger.info("Loaded %s", l1b_sar_file)
    except IOError:
        assert False, f"{l1b_sar_file} could not be read"

    shared_dict: Dict[str, Any] = {}
    success, err_str = thisalg.process(l1b, shared_dict)

    assert success, f"SAR - Algorithm failed due to: {err_str}"
    assert all(
        field in shared_dict for field in ingested_fields
    ), "SAR - Not all fields in shared_dict"
    assert all(
        len(shared_dict[ingested_fields[0]]) == len(shared_dict[key]) for key in ingested_fields
    ), "SAR - Not all fields the same length"
    assert shared_dict["instr_mode"] == "SAR", "SAR - Did not correctly identify instrument mode"

    # TESTING WITH SIN FILE

    # ==============================================================================
    logger.info("Testing SIN file:")

    # load SARIn file
    l1b_sin_file = list(
        (base_dir / "testdata" / "cs2" / "l1bfiles" / "arctic" / "sin").glob("*.nc")
    )[0]
    try:
        l1b = Dataset(l1b_sin_file)
        logger.info("Loaded %s", l1b_sin_file)
    except IOError:
        assert False, f"{l1b_sin_file} could not be read"

    shared_dict.clear()
    success, err_str = thisalg.process(l1b, shared_dict)

    assert success, f"SIN - Algorithm failed due to: {err_str}"
    assert all(
        field in shared_dict for field in ingested_fields
    ), "SIN - Not all fields in shared_dict"
    assert all(
        len(shared_dict[ingested_fields[0]]) == len(shared_dict[key]) and len(shared_dict[key]) != 0
        for key in ingested_fields
    ), "SIN - Not all fields the same length"
    assert shared_dict["instr_mode"] == "SIN", "SIN - Did not correctly identify instrument mode"<|MERGE_RESOLUTION|>--- conflicted
+++ resolved
@@ -59,12 +59,9 @@
     except KeyError as exc:
         assert False, f"Could not initialize algorithm {exc}"
 
-<<<<<<< HEAD
+    # ========================================================================================
     # TESTING WITH SAR FILE
 
-=======
-    # ========================================================================================
->>>>>>> 0e08f4e2
     logger.info("Testing SAR file:")
 
     # load SAR file
@@ -90,9 +87,9 @@
     ), "SAR - Not all fields the same length"
     assert shared_dict["instr_mode"] == "SAR", "SAR - Did not correctly identify instrument mode"
 
+    # ==============================================================================
     # TESTING WITH SIN FILE
-
-    # ==============================================================================
+    
     logger.info("Testing SIN file:")
 
     # load SARIn file
