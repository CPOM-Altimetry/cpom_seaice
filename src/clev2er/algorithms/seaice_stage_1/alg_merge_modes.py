"""clev2er.algorithms.seaice_stage_1.alg_merge_modes.py

Algorithm class module, used to implement a single chain algorithm

#Description of this Algorithm's purpose

This algorithm will add append the data from the current file to the matching merge file based on
orbit number. The merge file will contain all relevant data for each crossing of the Arctic for SAR
and SARIn modes.

#Main initialization (init() function) steps/resources required

Check that merge file location exists

#Main process() function steps

Get orbit number from Dataset (NC File)
If the merge file does not exist, create a new one
Append the data from the current file to the existing data within the merge file
Close merge file

#Main finalize() function steps

None

#Contribution to shared_dict

None (Chain ends)

#Requires from shared_dict

"block number"
"packet id"
"elevation"


Author: Ben Palmer
Date: 22 Jul 2024
"""

import os
from typing import Tuple

import numpy as np
from codetiming import Timer
from netCDF4 import Dataset  # pylint:disable=no-name-in-module

from clev2er.algorithms.base.base_alg import BaseAlgorithm


class Algorithm(BaseAlgorithm):
    """CLEV2ER Algorithm class

    contains:
            .log (Logger) : log instance that must be used for all logging, set by BaseAlgorithm
            .config (dict) : configuration dictionary, set by BaseAlgorithm

        functions that need completing:
            .init() : Algorithm initialization function (run once at start of chain)
            .process(l1b,shared_dict) : Algorithm processing function (run on every L1b file)
            .finalize() :   Algorithm finalization/closure function (run after all chain
                            processing completed)

        Inherits from BaseAlgorithm which handles interaction with the chain controller run_chain.py

    """

    def init(self) -> Tuple[bool, str]:
        """Algorithm initialization function

        Add steps in this function that are run once at the beginning of the chain
        (for example loading a DEM or Mask)

        Returns:
            (bool,str) : success or failure, error string

        Test for KeyError or OSError exceptions and raise them if found
        rather than just returning (False,"error description")

        Raises:
            KeyError : for keys not found in self.config
            OSError : for any file related errors

        Note:
        - retrieve required config data from self.config dict
        - log using self.log.info(), or self.log.error() or self.log.debug()

        """
        self.alg_name = __name__
        self.log.info("Algorithm %s initializing", self.alg_name)

        # --- Add your initialization steps below here ---

        self.merge_file_dir = self.config["alg_merge_modes"]["merge_file_dir"]

        if not (os.path.exists(self.merge_file_dir) and os.path.isdir(self.merge_file_dir)):
            raise FileNotFoundError("Specified merge file directory does not exist")

        # --- End of initialization steps ---

        return (True, "")

    @Timer(name=__name__, text="", logger=None)
    def process(self, l1b: Dataset, shared_dict: dict) -> Tuple[bool, str]:
        # pylint: disable=too-many-locals
        # pylint: disable=unpacking-non-sequence
        """Main algorithm processing function, called for every L1b file

        Args:
            l1b (Dataset): input l1b file dataset (constant)
            shared_dict (dict): shared_dict data passed between algorithms. Use this dict
                                to pass algorithm results down the chain or read variables
                                set by other algorithms.

        Returns:
            Tuple : (success (bool), failure_reason (str))
            ie
            (False,'error string'), or (True,'')

        Note:
        - retrieve required config data from self.config dict (read-only)
        - retrieve data from other algorithms from shared_dict
        - add results,variables from this algorithm to shared_dict
        - log using self.log.info(), or self.log.error() or self.log.debug()

        """

        # This step is required to support multi-processing. Do not modify
        success, error_str = self.process_setup(l1b)
        if not success:
            return (False, error_str)

        # -------------------------------------------------------------------
        # Perform the algorithm processing, store results that need to be passed
        # /    down the chain in the 'shared_dict' dict     /
        # -------------------------------------------------------------------

        # check all variables being deposited in the merge file are of equal length
        if not (
            shared_dict["block_number"].size
            == shared_dict["packet_count"].size
            == shared_dict["measurement_time"].size
            == shared_dict["sat_lat"].size
            == shared_dict["sat_lon"].size
            == shared_dict["elevation"].size
            == shared_dict["lead_floe_class"].size
            == shared_dict["valid"].size
        ):
            self.log.error("Variables that will be added to merge file are not of equal length")

            for var_name in [
                "block_number",
                "packet_count",
                "measurement_time",
                "sat_lat",
                "sat_lon",
                "elevation",
                "lead_floe_class",
                "valid",
            ]:
                self.log.error("   %s - size=%d", var_name, shared_dict[var_name].size)

            return (False, "VarLengthError")

        # Create output file locations
        output_file_name = f"merge_{l1b.abs_orbit_number:06d}.nc"
        output_dir = os.path.join(
            self.merge_file_dir, l1b.creation_time[4:8], l1b.creation_time[9:11]
        )
        if not (os.path.exists(output_dir) and os.path.isdir(output_dir)):
            self.log.info("Creating directory %s", output_dir)
            os.makedirs(output_dir)
        output_file_path = os.path.join(self.merge_file_dir, output_file_name)

        # If output file does not already exist, create new file
        # Else, load up the output file
        if not os.path.exists(output_file_path):
            output_nc: Dataset = Dataset(output_file_path, mode="w")
            output_nc.createDimension("n_samples", None)

            output_nc.createVariable("packet_count", "i4", ("n_samples",), compression="zlib")
            output_nc.createVariable("block_number", "i4", ("n_samples",), compression="zlib")
            output_nc.createVariable("measurement_time", "f8", ("n_samples",), compression="zlib")
            output_nc.createVariable("andy_time", "f8", ("n_samples",), compression="zlib")
            output_nc.createVariable("sat_lat", "f4", ("n_samples",), compression="zlib")
            output_nc.createVariable("sat_lon", "f4", ("n_samples",), compression="zlib")
            output_nc.createVariable("elevation", "f4", ("n_samples",), compression="zlib")
            output_nc.createVariable("lead_floe_class", "f4", ("n_samples",), compression="zlib")
<<<<<<< HEAD
            output_nc.createVariable("valid", "b", ("n_samples",), compression="zlib")
=======
            output_nc.createVariable("seaice_conc", "f4", ("n_samples",), compression="zlib")
>>>>>>> 059df49d
        else:
            output_nc = Dataset(output_file_path, mode="a")

        # append data from the current file to data within the merge file
        packet_count = np.concatenate((output_nc["packet_count"][:], shared_dict["packet_count"]))
        block_number = np.concatenate((output_nc["block_number"][:], shared_dict["block_number"]))
        measurement_time = np.concatenate(
            (output_nc["measurement_time"][:], shared_dict["measurement_time"])
        )
        andy_time = np.concatenate((output_nc["andy_time"][:], shared_dict["andy_time"]))
        sat_lat = np.concatenate((output_nc["sat_lat"][:], shared_dict["sat_lat"]))
        sat_lon = np.concatenate((output_nc["sat_lon"][:], shared_dict["sat_lon"]))
        elevation = np.concatenate((output_nc["elevation"][:], shared_dict["elevation"]))
        lead_floe_class = np.concatenate(
            (output_nc["lead_floe_class"][:], shared_dict["lead_floe_class"])
        )
<<<<<<< HEAD
        valid = np.concatenate((output_nc["valid"][:], shared_dict["valid"]))
=======
        seaice_conc = np.concatenate(
            (output_nc["seaice_conc"][:], shared_dict["seaice_concentration"])
        )
>>>>>>> 059df49d

        # add the data to the merge file
        output_nc["packet_count"][:] = packet_count
        output_nc["block_number"][:] = block_number
        output_nc["measurement_time"][:] = measurement_time
        output_nc["andy_time"][:] = andy_time
        output_nc["sat_lat"][:] = sat_lat
        output_nc["sat_lon"][:] = sat_lon
        output_nc["elevation"][:] = elevation
        output_nc["lead_floe_class"][:] = lead_floe_class
<<<<<<< HEAD
        output_nc["valid"][:] = valid
=======
        output_nc["seaice_conc"][:] = seaice_conc
>>>>>>> 059df49d

        # close file
        output_nc.close()

        self.log.info("Appended data to %s", output_file_name)
        # -------------------------------------------------------------------
        # Returns (True,'') if successful
        return (success, error_str)

    def finalize(self, stage: int = 0) -> None:
        """Algorithm finalization function - called after all processing completed

        Can be used to clean up/free resources initialized in the init() function

        Args:
            stage (int, optional):  this sets the stage when this function is called
                                    by the chain controller. Useful during multi-processing.
                                    Defaults to 0. Not normally used by Algorithms.
        """
        self.log.info(
            "Finalize algorithm %s called at stage %d filenum %d",
            self.alg_name,
            stage,
            self.filenum,
        )
        # ---------------------------------------------------------------------
        # Add finalization steps here /
        # ---------------------------------------------------------------------

        # None

        # ---------------------------------------------------------------------<|MERGE_RESOLUTION|>--- conflicted
+++ resolved
@@ -186,11 +186,8 @@
             output_nc.createVariable("sat_lon", "f4", ("n_samples",), compression="zlib")
             output_nc.createVariable("elevation", "f4", ("n_samples",), compression="zlib")
             output_nc.createVariable("lead_floe_class", "f4", ("n_samples",), compression="zlib")
-<<<<<<< HEAD
             output_nc.createVariable("valid", "b", ("n_samples",), compression="zlib")
-=======
             output_nc.createVariable("seaice_conc", "f4", ("n_samples",), compression="zlib")
->>>>>>> 059df49d
         else:
             output_nc = Dataset(output_file_path, mode="a")
 
@@ -207,13 +204,10 @@
         lead_floe_class = np.concatenate(
             (output_nc["lead_floe_class"][:], shared_dict["lead_floe_class"])
         )
-<<<<<<< HEAD
         valid = np.concatenate((output_nc["valid"][:], shared_dict["valid"]))
-=======
         seaice_conc = np.concatenate(
             (output_nc["seaice_conc"][:], shared_dict["seaice_concentration"])
         )
->>>>>>> 059df49d
 
         # add the data to the merge file
         output_nc["packet_count"][:] = packet_count
@@ -224,11 +218,8 @@
         output_nc["sat_lon"][:] = sat_lon
         output_nc["elevation"][:] = elevation
         output_nc["lead_floe_class"][:] = lead_floe_class
-<<<<<<< HEAD
         output_nc["valid"][:] = valid
-=======
         output_nc["seaice_conc"][:] = seaice_conc
->>>>>>> 059df49d
 
         # close file
         output_nc.close()
